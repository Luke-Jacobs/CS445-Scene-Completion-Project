import cv2
import maxflow
import scipy
import scipy.sparse.linalg
import numpy as np
from typing import Tuple, Any, List

# Seamlessly merge two pictures together given the pictures and a mask. Because we do not want to 
# cut across any important solid objects for either picture, we need to use graph cut 
# segmentation to determine the best seam to cut both pictures at and combine. This is done by 
# using the max-flow min-cut theorem, where the cost depends on the SSD of the pixel intensities.
# Once we have found our new mask, we use Poisson blending to combine the two pictures while looking
# visually believable.

# Can be used universally, it is used here to compute gradient differences
def SSD(a, b):
    """
    Returns the sum of square diffferences between two pixels
    a: the first pixel we wish to compute the loss function for 
    b: the second pixel we wish to compute the loss function for 
    """ 
    assert a.shape == b.shape

    ssd = 0.0
    for i in range(a.shape[0]):
        ssd += (a[i] - b[i]) ** 2

    ssd = ssd ** 0.5

    return ssd

# Still needs testing, using Jupyter notebook
# Might be worthwhile to test different cost functions here. This currently compares differences in 
# gradient, as the paper says this is better than just comparing pixel intensities between the two 
# pictures. I believe other sites which have worked upon the original paper have also noted better results
# from using frequencies rather than direct intensities, which I have not tried.
def graphCutSegmentation(object_img, mask, bg_img):
    """
    Compute the composite mask between two images using the graph-cut algorithm, given which pixels must
    be from the object and background image
    object_img: the image containing the foreground object
    mask: a color mask - here, 0 = part of the mask we wish to solve for, 
                               1 = pixels must come from object_img, (candidate)
                               2 = pixels must come from bg_img (original)
    bg_img: the background image
    """ 
    # Create initial graph
    num_nodes = mask.shape[0] * mask.shape[1]
    num_edges = 4 * num_nodes
    graph = maxflow.Graph[float](num_nodes, num_edges)
    nodes = graph.add_nodes(num_nodes)

    # Map each pixel we want to solve for to a number, representing a node
    im2var = {}
    index = 0
    for j in range(mask.shape[0]):
        for i in range(mask.shape[1]):
            im2var[(j, i)] = index
            index += 1

    # Fill the rest of the graph with edges
    for j in range(mask.shape[0]):
        for i in range(mask.shape[1]):
            # Connect pixel from picture 1 to dest node
            if (mask[j, i] == 1):
                graph.add_tedge(nodes[im2var[(j, i)]], 0, np.inf)
            # Connect pixel from picture 2 to source node
            if (mask[j, i] == 2):
                graph.add_tedge(nodes[im2var[(j, i)]], np.inf, 0)
            # Compute cost from SSD based on gradient, add edge
            if (j + 1 < mask.shape[0]):
<<<<<<< HEAD
                cost = SSD(object_img[j, i], bg_img[j, i]) + SSD(object_img[j + 1, i], bg_img[j + 1, i])
                graph.add_edge(nodes[im2var[(j, i)]], nodes[im2var[(j + 1, i)]], cost, cost)
            if (i + 1 < mask.shape[1]):
                cost = SSD(object_img[j, i], bg_img[j, i]) + SSD(object_img[j, i + 1], bg_img[j, i + 1])
=======
                cost = (SSD(object_img[j, i], bg_img[j, i]) + SSD(object_img[j + 1, i], bg_img[j + 1, i])) 
                #/ (((object_img[j, i] - object_img[j + 1, i]) ** 2).sum() + ((bg_img[j, i] - bg_img[j + 1, i]) ** 2).sum() + 1)
                #cost = SSD(object_img[j, i], object_img[j + 1, i]) + SSD(bg_img[j, i], bg_img[j + 1, i])
                graph.add_edge(nodes[im2var[(j, i)]], nodes[im2var[(j + 1, i)]], cost, cost)
            if (i + 1 < mask.shape[1]):
                cost = SSD(object_img[j, i], bg_img[j, i]) + SSD(object_img[j, i + 1], bg_img[j, i + 1]) 
                #/ (((object_img[j, i] - object_img[j, i + 1]) ** 2).sum() + ((bg_img[j, i] - bg_img[j, i + 1]) ** 2).sum() + 1)
                #cost = SSD(object_img[j, i], object_img[j, i + 1]) + SSD(bg_img[j, i], bg_img[j, i + 1])
>>>>>>> 24fd6f92
                graph.add_edge(nodes[im2var[(j, i)]], nodes[im2var[(j, i + 1)]], cost, cost)

    flow = graph.maxflow()

    # Complete the mask
    graph_mask = np.zeros((mask.shape[0], mask.shape[1]))
    for cor, index in im2var.items():
        graph_mask[cor[0], cor[1]] = int(graph.get_segment(nodes[index]))

    # 0 = object_img
    # 1 = bg_img
    return graph_mask

# Pretty much what was implemented from Project 3, this was taken from the Poisson blend function, 
# as implemented by dnh2. 
def poissonBlend(object_img, object_mask, bg_img, bg_ul):
    """
    Returns a Poisson blended image with masked object_img over the bg_img at position specified by bg_ul.
    Can be implemented to operate on a single channel or multiple channels
    object_img: the image containing the foreground object
    object_mask: the mask of the foreground object in object_img
    background_img: the background image 
    bg_ul: position (row, col) in background image corresponding to (0,0) of object_img 
    """ 
    # Map each pixel to a variable number
    im_h, im_w = object_img.shape
    im2var = np.arange(im_h * im_w).reshape(im_h, im_w)
    
    # Create matrices for least sqaures - (Av - b)^2
    neq = (4 * im_h * im_w) - im_h - im_w
    A = scipy.sparse.lil_matrix((neq, im_h * im_w), dtype='double')
    b = np.zeros((neq, 1), dtype='double')
    
    # Extract the background patch equal to the location of the source image
    bg_patch = bg_img[bg_ul[0]:bg_ul[0] + im_h, bg_ul[1]:bg_ul[1] + im_w].copy()
    
    # Minimize the Poisson gradient equation
    e = -1
    for x in range(im_w):
        for y in range(im_h):
            # Only worry about intensity values for pixels in mask
            if object_mask[y][x]:
                # Go through the four neighbors of pixel
                neighbors = [(y + 1, x), (y - 1, x), (y, x + 1), (y, x - 1)]
                for neighbor in neighbors:
                    j = neighbor[0]
                    i = neighbor[1]
                    # Ensure the neighbor is valid
                    if j in range(im_h) and i in range(im_w):
                        # Objective 1: Minimize gradient of two variable pixels
                        if object_mask[j][i]:
                            e = e + 1
                            A[e, im2var[y][x]] = 1
                            A[e, im2var[j][i]] = -1
                            b[e] = object_img[y][x] - object_img[j][i]
                        
                        # Objective 2: Minimize gradient of one variable and one target region
                        else:
                            e = e + 1
                            A[e, im2var[y][x]] = 1
                            b[e] = bg_patch[j][i] + object_img[y][x] - object_img[j][i]
                            
    # Solve for v in least-squares problem
    v = scipy.sparse.linalg.lsqr(A.tocsr(), b, atol=1e-12, btol=1e-12);
    v_patch = v[0].reshape((im_h, im_w))

    # Modify the patch to include new intensity values of source
    output_patch = (v_patch * object_mask) + (bg_patch * (abs(object_mask - 1)))
    
    # Copy patch back into background image
    output_img = bg_img.copy()
    output_img[bg_ul[0]:bg_ul[0] + im_h, bg_ul[1]:bg_ul[1] + im_w] = output_patch

    return output_img

if __name__ == '__main__':
    pass<|MERGE_RESOLUTION|>--- conflicted
+++ resolved
@@ -69,12 +69,6 @@
                 graph.add_tedge(nodes[im2var[(j, i)]], np.inf, 0)
             # Compute cost from SSD based on gradient, add edge
             if (j + 1 < mask.shape[0]):
-<<<<<<< HEAD
-                cost = SSD(object_img[j, i], bg_img[j, i]) + SSD(object_img[j + 1, i], bg_img[j + 1, i])
-                graph.add_edge(nodes[im2var[(j, i)]], nodes[im2var[(j + 1, i)]], cost, cost)
-            if (i + 1 < mask.shape[1]):
-                cost = SSD(object_img[j, i], bg_img[j, i]) + SSD(object_img[j, i + 1], bg_img[j, i + 1])
-=======
                 cost = (SSD(object_img[j, i], bg_img[j, i]) + SSD(object_img[j + 1, i], bg_img[j + 1, i])) 
                 #/ (((object_img[j, i] - object_img[j + 1, i]) ** 2).sum() + ((bg_img[j, i] - bg_img[j + 1, i]) ** 2).sum() + 1)
                 #cost = SSD(object_img[j, i], object_img[j + 1, i]) + SSD(bg_img[j, i], bg_img[j + 1, i])
@@ -83,7 +77,6 @@
                 cost = SSD(object_img[j, i], bg_img[j, i]) + SSD(object_img[j, i + 1], bg_img[j, i + 1]) 
                 #/ (((object_img[j, i] - object_img[j, i + 1]) ** 2).sum() + ((bg_img[j, i] - bg_img[j, i + 1]) ** 2).sum() + 1)
                 #cost = SSD(object_img[j, i], object_img[j, i + 1]) + SSD(bg_img[j, i], bg_img[j, i + 1])
->>>>>>> 24fd6f92
                 graph.add_edge(nodes[im2var[(j, i)]], nodes[im2var[(j, i + 1)]], cost, cost)
 
     flow = graph.maxflow()
